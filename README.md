--- conflicted
+++ resolved
@@ -8,13 +8,7 @@
 
 ![RethinkDB-go Logo](https://raw.github.com/wiki/rethinkdb/rethinkdb-go/gopher-and-thinker-s.png "Golang Gopher and RethinkDB Thinker")
 
-<<<<<<< HEAD
-Current version: v4.1.0 (RethinkDB v2.4)
-
-<!-- This project is no longer maintained, for more information see the [v3.0.0 release](https://github.com/gorethink/gorethink/releases/tag/v3.0.0)-->
-=======
-Current version: v5.0.0 (RethinkDB v2.3)
->>>>>>> 352e5a36
+Current version: v5.1.0 (RethinkDB v2.4)
 
 Please note that this version of the driver only supports versions of RethinkDB using the v0.4 protocol (any versions of the driver older than RethinkDB 2.0 will not work).
 
