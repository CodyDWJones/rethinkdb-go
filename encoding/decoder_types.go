--- conflicted
+++ resolved
@@ -205,17 +205,9 @@
 }
 
 func unmarshalerDecoder(dv, sv reflect.Value) {
-<<<<<<< HEAD
-	if dv.Kind() != reflect.Ptr {
-		panic(&InvalidUnmarshalError{sv.Type()})
-=======
 	// modeled off of https://golang.org/src/encoding/json/decode.go?#L325
 	if dv.Kind() != reflect.Ptr && dv.Type().Name() != "" && dv.CanAddr() {
 		dv = dv.Addr()
->>>>>>> cfa7fa07
-	}
-	if dv.IsNil() {
-		dv.Set(reflect.New(dv.Type().Elem()))
 	}
 
 	u := dv.Interface().(Unmarshaler)
