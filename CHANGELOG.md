--- conflicted
+++ resolved
@@ -31,7 +31,6 @@
     Index: "code_name",
 })
 ```
-<<<<<<< HEAD
  
  - Added ability to create compound keys from structs, for example:
 
@@ -46,9 +45,7 @@
 ```
 
  - Added `Merge` function to `encoding` package that decodes data into a value without zeroing it first.
-=======
  - Added `MockAnything` functions to allow mocking of only part of a query (Thanks to @pzduniak)
->>>>>>> db01eff0
 
 ### Changed
 
@@ -60,6 +57,7 @@
 ### Fixed
 
  - Fixed `All` not working correctly when the cursor is created by `Mock`
+ - Fixed `Mock` not matching queries containing functions
  - Fixed byte arrays not being correctly converted to the BINARY pseudo-type
 
 ## v2.1.3 - 2016-08-01
@@ -73,13 +71,7 @@
  - Fixed incorrectly named `Replicas` field in `TableCreateOpts`
  - Fixed broken optional argument `FinalEmit` in `FoldOpts`
  - Fixed bug causing some queries using `r.Row` to fail with the error `Cannot use r.row in nested queries.`
-<<<<<<< HEAD
  - Fixed typos in `ConnectOpt` field (and related functions) `InitialCap`.
-=======
- - Fixed `All` not working correctly when the cursor is created by `Mock`
- - Fixed byte arrays not being correctly converted to the BINARY pseudo-type
- - Fixed `Mock` not matching queries containing functions
->>>>>>> db01eff0
 
 ## v2.1.2 - 2016-07-22
 
