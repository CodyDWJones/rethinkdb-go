--- conflicted
+++ resolved
@@ -63,11 +63,6 @@
 		opts:     opts,
 		openerCh: make(chan struct{}, connectionRequestQueueSize),
 		lastPut:  make(map[*poolConn]string),
-<<<<<<< HEAD
-=======
-		maxIdle:  opts.MaxIdle,
-		maxOpen:  opts.MaxOpen,
->>>>>>> 692fc18a
 	}
 
 	p.SetMaxIdleConns(opts.MaxIdle)
